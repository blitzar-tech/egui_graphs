--- conflicted
+++ resolved
@@ -1,25 +1,15 @@
 use egui::{Rect, Vec2};
-<<<<<<< HEAD
-use petgraph::graph::EdgeIndex;
-=======
-use petgraph::graph::IndexType;
->>>>>>> 0e770f56
+use petgraph::graph::{EdgeIndex, IndexType};
 use petgraph::{stable_graph::NodeIndex, EdgeType};
 
 use crate::{Graph, Node, SettingsStyle};
 
 /// The struct stores selections, dragged node and computed elements states.
 #[derive(Debug, Clone)]
-<<<<<<< HEAD
-pub struct ComputedState {
-    pub dragged: Option<NodeIndex>,
-    pub selected_nodes: Vec<NodeIndex>,
-    pub selected_edges: Vec<EdgeIndex>,
-=======
 pub struct ComputedState<Ix: IndexType> {
     pub dragged: Option<NodeIndex<Ix>>,
-    pub selected: Vec<NodeIndex<Ix>>,
->>>>>>> 0e770f56
+    pub selected_nodes: Vec<NodeIndex<Ix>>,
+    pub selected_edges: Vec<EdgeIndex<Ix>>,
 
     min: Vec2,
     max: Vec2,
